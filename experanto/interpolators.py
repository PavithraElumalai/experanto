from __future__ import annotations

import os
import re
import typing
import warnings
from abc import abstractmethod
from pathlib import Path

import cv2
import numpy as np
import numpy.lib.format as fmt
import yaml
import json

from .utils import linear_interpolate_1d_sequence, linear_interpolate_sequences

from .intervals import TimeInterval


class Interpolator:
    def __init__(self, root_folder: str) -> None:
        self.root_folder = Path(root_folder)
        meta = self.load_meta()
        self.start_time = None
        self.end_time = None
        # Valid interval can be different to start time and end time.
        self.valid_interval = None

    def load_meta(self):
        with open(self.root_folder / "meta.yml") as f:
            meta = yaml.load(f, Loader=yaml.SafeLoader)
        return meta

    @abstractmethod
    def interpolate(self, times: np.ndarray) -> tuple[np.ndarray, np.ndarray]:
        ...
        # returns interpolated signal and boolean mask of valid samples

    def __contains__(self, times: np.ndarray):
        return np.any(self.valid_times(times))

    @staticmethod
    def create(root_folder: str, cache_data: bool = False, **kwargs) -> "Interpolator":
        with open(Path(root_folder) / "meta.yml", "r") as file:
            meta_data = yaml.load(file, Loader=yaml.SafeLoader)
        modality = meta_data.get("modality")
        class_name = modality.capitalize() + "Interpolator"
        assert class_name in globals(), f"Unknown modality: {modality}"
        return globals()[class_name](root_folder, cache_data, **kwargs)

    def valid_times(self, times: np.ndarray) -> np.ndarray:
        return self.valid_interval.intersect(times)


class SequenceInterpolator(Interpolator):
    def __init__(
        self,
        root_folder: str,
        cache_data: bool = False, # already cached, put it here for consistency
        keep_nans: bool = False,
        interpolation_mode: str = "nearest_neighbor",
        interp_window: int = 5,
        normalize: bool = False,
        normalize_subtract_mean: bool = False,
        normalize_std_threshold: typing.Optional[float] = None,  # or 0.01
        **kwargs,
    ) -> None:
        """
        interpolation_mode - nearest neighbor or linear
        keep_nans - if we keep nans in linear interpolation
        interp_window - how many points before or after the target period
            are considered for interpolation
        """
        super().__init__(root_folder)
        meta = self.load_meta()
        self.keep_nans = keep_nans
        self.interp_window = interp_window
        self.interpolation_mode = interpolation_mode
        self.normalize = normalize
        self.normalize_subtract_mean = normalize_subtract_mean
        self.normalize_std_threshold = normalize_std_threshold
        self.sampling_rate = meta["sampling_rate"]
        self.time_delta = 1.0 / self.sampling_rate
        self.start_time = meta["start_time"]
        self.end_time = meta["end_time"]
        # Valid interval can be different to start time and end time.
        self.valid_interval = TimeInterval(self.start_time, self.end_time)

        self.use_phase_shifts = meta["phase_shift_per_signal"]
        if meta["phase_shift_per_signal"]:
            self._phase_shifts = np.load(self.root_folder / "meta/phase_shifts.npy")
            self.valid_interval = TimeInterval(
                self.start_time + np.max(self._phase_shifts),
                self.end_time + np.min(self._phase_shifts),
            )
        self.n_signals = meta["n_signals"]
        # read .npy or .mem (memmap) file
        if (self.root_folder / "data.npy").exists():
            self._data = np.load(self.root_folder / "data.npy")
        else:
            self._data = np.memmap(
                self.root_folder / "data.mem",
                dtype=meta["dtype"],
                mode="r",
                shape=(meta["n_timestamps"], meta["n_signals"]),
            )

        is_memmap = isinstance(self._data, np.memmap)
        if cache_data and is_memmap:
            self._data = np.array(self._data).astype(np.float32)  # Convert memmap to ndarray

        if self.normalize:
            self.normalize_init()

    def normalize_init(self):
        self.mean = np.load(self.root_folder / "meta/means.npy")
        self.std = np.load(self.root_folder / "meta/stds.npy")
        assert (
            self.mean.shape[0] == self.n_signals
        ), f"mean shape does not match: {self.mean.shape} vs {self._data.shape}"
        assert (
            self.std.shape[0] == self.n_signals
        ), f"std shape does not match: {self.std.shape} vs {self._data.shape}"
        self.mean = self.mean.T
        self.std = self.std.T
        if self.normalize_std_threshold:
            threshold = self.normalize_std_threshold * np.nanmean(self.std)
            idx = self.std > threshold
            self._precision = np.ones_like(self.std) / threshold
            self._precision[idx] = 1 / self.std[idx]
        else:
            self._precision = 1 / self.std

    def normalize_data(self, data):
        if self.normalize_subtract_mean:
            data = data - self.mean
        data = data * self._precision
        return data

    def interpolate(self, times: np.ndarray) -> tuple[np.ndarray, np.ndarray]:
        # valid is an array of boolean, right
        valid = self.valid_times(times)
        valid_times = times[valid]
        if self.use_phase_shifts:
            idx = np.floor(
                (
                    valid_times[:, np.newaxis]
                    - self._phase_shifts[np.newaxis, :]
                    - self.start_time
                )
                / self.time_delta
            ).astype(int)
            data = np.take_along_axis(self._data, idx, axis=0).astype(np.float32)
        else:
            idx = np.floor((valid_times - self.start_time) / self.time_delta).astype(
                int
            )
            data = self._data[idx].astype(np.float32)
        if self.interpolation_mode == "nearest_neighbor":
            return data, valid
        else:
            raise NotImplementedError(
                f"interpolation_mode should be linear or nearest_neighbor"
            )


class ScreenInterpolator(Interpolator):
    def __init__(
        self,
        root_folder: str,
        cache_data: bool = False,  # New parameter
        rescale: bool = False,
        rescale_size: typing.Optional[tuple(int, int)] = None,
        normalize: bool = False,
        **kwargs,
    ) -> None:
        """
        rescale would rescale images to the _image_size if true
        cache_data: if True, loads and keeps all trial data in memory
        """
        super().__init__(root_folder)
        self.timestamps = np.load(self.root_folder / "timestamps.npy")
        self.start_time = self.timestamps[0]
        self.end_time = self.timestamps[-1]
        self.valid_interval = TimeInterval(self.start_time, self.end_time)
        self.rescale = rescale
        self.cache_trials = cache_data  # Store the cache preference
        self._parse_trials()

        # create mapping from image index to file index
        self._num_frames = [t.num_frames for t in self.trials]
        self._first_frame_idx = [t.first_frame_idx for t in self.trials]
        self._data_file_idx = np.concatenate(
            [np.full(t.num_frames, i) for i, t in enumerate(self.trials)]
        )
        # infer image size
        if not rescale_size:
            for m in self.trials:
                if m.image_size is not None:
                    self._image_size = m.image_size
                    break
        else:
            self._image_size = rescale_size
        self.normalize = normalize
        if self.normalize:
            self.normalize_init()

    def normalize_init(self):
        self.mean = np.load(self.root_folder / "meta/means.npy")
        self.std = np.load(self.root_folder / "meta/stds.npy")
        if self.rescale:
            self.mean = self.rescale_frame(self.mean.T).T
            self.std = self.rescale_frame(self.std.T).T
        assert (
            self.mean.shape == self._image_size
        ), f"mean size is different: {self.mean.shape} vs {self._image_size}"
        assert (
            self.std.shape == self._image_size
        ), f"std size is different: {self.std.shape} vs {self._image_size}"

    def normalize_data(self, data):
        return (data - self.mean) / self.std

    def _combine_metadatas(self) -> None:
        # Function to check if a file is a numbered yml file
        def is_numbered_yml(file_name):
            return re.fullmatch(r"\d{5}\.yml", file_name) is not None

        # Initialize an empty dictionary to store all contents
        all_data = {}

        # Get meta files and sort by number
        meta_files = [
            f
            for f in (self.root_folder / "meta").iterdir()
            if f.is_file() and is_numbered_yml(f.name)
        ]
        meta_files.sort(key=lambda f: int(os.path.splitext(f.name)[0]))        

        # Read each YAML file and store under its filename
        for meta_file in meta_files:
            with open(meta_file, 'r') as file:
                file_base_name = meta_file.stem
                yaml_content = yaml.safe_load(file)
                all_data[file_base_name] = yaml_content

        output_path = self.root_folder / "combined_meta.json"
        with open(output_path, 'w') as file:
            json.dump(all_data, file)

    def read_combined_meta(self) -> None:
        if not (self.root_folder / "combined_meta.json").exists():
            print("Combining metadatas...")
            self._combine_metadatas()

        with open(self.root_folder / "combined_meta.json", 'r') as file:
            self.combined_meta = json.load(file)
        
        metadatas = []
        keys = []
        for key, value in self.combined_meta.items():
            metadatas.append(value)
            keys.append(key)

        return metadatas, keys
    
    def _parse_trials(self) -> None:
        self.trials = []
        metadatas, keys = self.read_combined_meta()

        for key, metadata in zip(keys, metadatas):
            data_file_name = self.root_folder / "data" / f"{key}.npy"
            # Pass the cache_trials parameter when creating trials
            self.trials.append(ScreenTrial.create(
                data_file_name, 
                metadata,
                cache_data=self.cache_trials
            ))

    def interpolate(self, times: np.ndarray) -> tuple[np.ndarray, np.ndarray]:
        valid = self.valid_times(times)
        valid_times = times[valid]
        valid_times += 1e-4  # add small offset to avoid numerical issues

        assert np.all(np.diff(valid_times) > 0), "Times must be sorted"
        idx = (
            np.searchsorted(self.timestamps, valid_times) - 1
        )  # convert times to frame indices
        assert np.all(
            (idx >= 0) & (idx < len(self.timestamps))
        ), "All times must be within the valid range"
        data_file_idx = self._data_file_idx[idx]

        # Go through files, load them and extract all frames
        unique_file_idx = np.unique(data_file_idx)
        out = np.zeros([len(valid_times)] + list(self._image_size), dtype=np.float32)
        for u_idx in unique_file_idx:
            data = self.trials[u_idx].get_data()
<<<<<<< HEAD
            # TODO: establish convention of dimensons for time/channels. Then we can remove this
            # TODO: revisit this for on the fly decoding
            if ((len(data.shape) == 2) or (data.shape[-1] == 3)) and (len(data.shape) < 4):
=======
            if len(data.shape) == 2:
>>>>>>> 700234ca
                data = np.expand_dims(data, axis=0)
            idx_for_this_file = np.where(self._data_file_idx[idx] == u_idx)
            if self.rescale:
                orig_size = data[idx[idx_for_this_file] - self._first_frame_idx[u_idx]]
                out[idx_for_this_file] = np.stack(
                    [
                        self.rescale_frame(np.asarray(frame, dtype=np.float32).T).T
                        for frame in orig_size
                    ]
                )
            else:
                out[idx_for_this_file] = data[
                    idx[idx_for_this_file] - self._first_frame_idx[u_idx]
                ]
        return out, valid

    def rescale_frame(self, frame: np.array) -> np.array:
        """
        Changes the resolution of the image to this size.
        Returns: Rescaled image
        """
        return cv2.resize(frame, self._image_size, interpolation=cv2.INTER_AREA).astype(
            np.float32
        )


class ScreenTrial:
    def __init__(
        self,
        data_file_name: str,
        meta_data: dict,
        image_size: tuple,
        first_frame_idx: int,
        num_frames: int,
        cache_data: bool = False,
    ) -> None:
<<<<<<< HEAD
        self.data_file_name = data_file_name
=======
        f = Path(file_name)
        self.file_name = f
        self.data_file_name = f.parent.parent / "data" / (f.stem + ".npy")
>>>>>>> 700234ca
        self._meta_data = meta_data
        self.modality = meta_data.get("modality")
        self.image_size = image_size
        self.first_frame_idx = first_frame_idx
        self.num_frames = num_frames
        self._cached_data = None
        self._cache_data = cache_data
        if self._cache_data:
            self._cached_data = self.get_data_()

    @staticmethod
    def create(data_file_name: str, meta_data: dict, cache_data: bool = False) -> "ScreenTrial":
        modality = meta_data.get("modality")
        class_name = modality.capitalize() + "Trial"
        assert class_name in globals(), f"Unknown modality: {modality}"
        return globals()[class_name](data_file_name, meta_data, cache_data=cache_data)

    def get_data_(self) -> np.array:
        """Base implementation for loading/generating data"""
        return np.load(self.data_file_name)

    def get_data(self) -> np.array:
        """Wrapper that handles caching"""
        if self._cached_data is not None:
            return self._cached_data
        return self.get_data_()

    def get_meta(self, property: str):
        return self._meta_data.get(property)


class ImageTrial(ScreenTrial):
    def __init__(self, data_file_name, meta_data, cache_data: bool = False) -> None:
        super().__init__(
            data_file_name,
            meta_data,
            tuple(meta_data.get("image_size")),
            meta_data.get("first_frame_idx"),
            1,
            cache_data=cache_data,
        )


class VideoTrial(ScreenTrial):
    def __init__(self, data_file_name, meta_data, cache_data: bool = False) -> None:
        super().__init__(
            data_file_name,
            meta_data,
            tuple(meta_data.get("image_size")),
            meta_data.get("first_frame_idx"),
            meta_data.get("num_frames"),
            cache_data=cache_data,
        )


class BlankTrial(ScreenTrial):
    def __init__(self, data_file_name, meta_data, cache_data: bool = False) -> None:

        self.interleave_value = meta_data.get("interleave_value")

        super().__init__(
            data_file_name,
            meta_data,
            tuple(meta_data.get("image_size")),
            meta_data.get("first_frame_idx"),
            1,
            cache_data=cache_data,
        )

    def get_data_(self) -> np.array:
        """Override base implementation to generate blank data"""
        return np.full((1,) + self.image_size, self.interleave_value, dtype=np.float32)<|MERGE_RESOLUTION|>--- conflicted
+++ resolved
@@ -297,13 +297,10 @@
         out = np.zeros([len(valid_times)] + list(self._image_size), dtype=np.float32)
         for u_idx in unique_file_idx:
             data = self.trials[u_idx].get_data()
-<<<<<<< HEAD
             # TODO: establish convention of dimensons for time/channels. Then we can remove this
             # TODO: revisit this for on the fly decoding
             if ((len(data.shape) == 2) or (data.shape[-1] == 3)) and (len(data.shape) < 4):
-=======
-            if len(data.shape) == 2:
->>>>>>> 700234ca
+
                 data = np.expand_dims(data, axis=0)
             idx_for_this_file = np.where(self._data_file_idx[idx] == u_idx)
             if self.rescale:
@@ -340,13 +337,7 @@
         num_frames: int,
         cache_data: bool = False,
     ) -> None:
-<<<<<<< HEAD
         self.data_file_name = data_file_name
-=======
-        f = Path(file_name)
-        self.file_name = f
-        self.data_file_name = f.parent.parent / "data" / (f.stem + ".npy")
->>>>>>> 700234ca
         self._meta_data = meta_data
         self.modality = meta_data.get("modality")
         self.image_size = image_size
