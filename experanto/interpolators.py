--- conflicted
+++ resolved
@@ -131,15 +131,9 @@
         # create mapping from image index to file index
         self._num_frames = [t.num_frames for t in self.trials]
         self._first_frame_idx = [t.first_frame_idx for t in self.trials]
-<<<<<<< HEAD
         self._data_file_idx = np.concatenate(
             [np.full(t.num_frames, i) for i, t in enumerate(self.trials)]
         )
-
-=======
-        self._data_file_idx = np.concatenate([np.full(t.num_frames, i) for i, t in enumerate(self.trials)])
-        
->>>>>>> 142ec8fe
         # infer image size
         for m in self.trials:
             if m.image_size is not None:
