from __future__ import annotations

from collections import namedtuple
from collections.abc import Iterable
from pathlib import Path

import numpy as np
import torch
import torchvision
from torch.utils.data import Dataset
from torchvision.transforms.v2 import ToTensor, Compose, Lambda
from omegaconf import OmegaConf
from hydra.utils import instantiate

from .experiment import Experiment
from .interpolators import ImageTrial, VideoTrial
from .utils import add_behavior_as_channels, replace_nan_with_batch_mean
# see .configs.py for the definition of DEFAULT_MODALITY_CONFIG
DEFAULT_MODALITY_CONFIG = dict()


class SimpleChunkedDataset(Dataset):
    def __init__(
        self,
        root_folder: str,
        sampling_rate: float,
        chunk_size: int,
        interp_config: dict = DEFAULT_MODALITY_CONFIG,
    ) -> None:
        self.root_folder = Path(root_folder)
        self.sampling_rate = sampling_rate
        self.chunk_size = chunk_size
        self._experiment = Experiment(
            root_folder,
            interp_config,
        )
        self.device_names = self._experiment.device_names
        self.start_time, self.end_time = self._experiment.get_valid_range("screen")
        self._sample_times = np.arange(
            self.start_time, self.end_time, 1.0 / self.sampling_rate
        )
        self.DataPoint = namedtuple("DataPoint", self.device_names)

    def __len__(self):
        return int(len(self._sample_times) / self.chunk_size)

    def __getitem__(self, idx):
        s = idx * self.chunk_size
        times = self._sample_times[s : s + self.chunk_size]
        data, _ = self._experiment.interpolate(times)
        phase_shifts = self._experiment.devices["responses"]._phase_shifts
        timestamps_neurons = (times - times.min())[:, None] + phase_shifts[None, :]
        data["timestamps"] = timestamps_neurons

        # Hack-2: add batch dimension for screen
        if len(data["screen"].shape) != 4:
            data["screen"] = data["screen"][:, None, ...]
        return data


class Mouse2pStaticImageDataset(Dataset):
    def __init__(
        self,
        root_folder: str,
        tier: str,
        offset: float,
        stim_duration: float,
        interp_config: dict = DEFAULT_MODALITY_CONFIG,
    ) -> None:
        self.root_folder = Path(root_folder)
        self.tier = tier
        self.offset = offset
        self.stim_duration = stim_duration
        self._experiment = Experiment(
            root_folder,
            interp_config,
        )
        self.device_names = self._experiment.device_names
        self.DataPoint = namedtuple("DataPoint", self.device_names)
        self._read_trials()

    def _read_trials(self):
        screen = self._experiment.devices["screen"]
        self._trials = [
            t
            for t in screen.trials
            if isinstance(t, ImageTrial) and t.get_meta("tier") == self.tier
        ]
        s_idx = np.array([t.first_frame_idx for t in self._trials])
        if len(s_idx):
            self._start_times = screen.timestamps[s_idx]
        else:
            self._start_times = np.array([])

    def __len__(self):
        return len(self._trials)

    def __getitem__(self, idx):
        assert isinstance(idx, int), "Index must be an integer"
        data = dict()
        for device_name, device in self._experiment.devices.items():
            if device_name == "screen":
                times = self._start_times[idx]
            else:
                Fs = device.sampling_rate
                times = (
                    self._start_times[idx]
                    + self.offset
                    + np.arange(0, self.stim_duration, 1.0 / Fs)
                )
            d, _ = device.interpolate(times)
            data[device_name] = d.mean(axis=0)
        return self.DataPoint(**data)


class Mouse2pVideoDataset(Dataset):
    def __init__(
        self,
        root_folder: str,
        tier: str,
        stim_duration: float,
        sampling_rate: float,
        subsample: bool,
        cut: bool,
        add_channel: bool,
        channel_pos: int,
        interp_config: dict = DEFAULT_MODALITY_CONFIG,
    ) -> None:
        """
        this dataloader returns the full the video resampled to the new freq rate
        subsampling frames ideally should be outside dataset but in the dataloader augmentations

        :param root_folder: path to the data folder
        :param tier: train/test/validation
        :param stim_duration: how many frames to take from the video
        :param sampling_rate: sampling rate to interpolate
        :param subsample: if we sample longer video from the non-start position
        :param cut: if we cut the video up to the stim_duration length or not
        :param add_channel: if video does not have channels, this flag shows if to add it
        :param channel_pos: if add_channel True and no channels are in the video, this would be the position to add it
        """
        self.root_folder = Path(root_folder)
        self.tier = tier
        self.sampling_rate = sampling_rate
        self.stim_duration = stim_duration
        self._experiment = Experiment(
            root_folder,
            interp_config,
        )
        self.device_names = self._experiment.device_names
        # this is needed to match sensorium order only
        if "screen" in self.device_names and "responses" in self.device_names:
            start = ["screen", "responses"]
            self.device_names = tuple(start) + tuple(
                set(self.device_names).difference(set(start))
            )
        self.subsample = subsample
        self.cut = cut
        self.add_channel = add_channel
        self.channel_pos = channel_pos
        assert (
            0 <= channel_pos < 4
        ), "channels could be extended only for positions [0,3]"

        self.start_time, self.end_time = self._experiment.get_valid_range("screen")
        self.DataPoint = namedtuple("DataPoint", self.device_names)
        self.MetaNeuro = namedtuple(
            "MetaNeuro", ["cell_motor_coordinates", "unit_ids", "fields"]
        )
        self._read_trials()

    def _read_trials(self):
        # reads all videos from valid tiers and saves times for them
        # also have saves the start and end time if test videos are in between
        # todo
        screen = self._experiment.devices["screen"]
        self._trials = [
            t
            for t in screen.trials
            if isinstance(t, VideoTrial) and t.get_meta("tier") == self.tier
        ]
        s_idx = np.array([t.first_frame_idx for t in self._trials])
        # todo - not sure if it should be t.first_frame_idx + t.num_frames
        e_idx = np.array([t.first_frame_idx + t.num_frames - 1 for t in self._trials])
        # todo - this uses the assumption that sampling_rate is less or equal the sampling rate of the screen stimuli
        if self.cut:
            assert all(
                [t.num_frames >= self.stim_duration for t in self._trials]
            ), "stim_duration should be smaller"
        if len(s_idx):
            self._start_times = screen.timestamps[s_idx]
            self._end_times = screen.timestamps[e_idx]
        else:
            self._start_times = np.array([])
            self._end_times = np.array([])

    def __len__(self):
        return len(self._trials)

    @property
    def neurons(self):
        loc_meta = {
            "cell_motor_coordinates": [],
            "unit_ids": [],
            "fields": [],
        }
        if "responses" in self._experiment.devices.keys():
            # todo - make it lazy loading? and read-only properties?
            root_folder = self._experiment.devices["responses"].root_folder
            meta = self._experiment.devices["responses"].load_meta()
            if "neuron_properties" in meta:
                cell_motor_coordinates = np.load(
                    root_folder / meta["neuron_properties"]["cell_motor_coordinates"]
                )
                unit_ids = np.load(root_folder / meta["neuron_properties"]["unit_ids"])
                fields = np.load(root_folder / meta["neuron_properties"]["fields"])

                loc_meta = {
                    "cell_motor_coordinates": cell_motor_coordinates,
                    "unit_ids": unit_ids,
                    "fields": fields,
                }

        return self.MetaNeuro(**loc_meta)

    def __getitem__(self, idx):
        """

        :param idx: idx of the video
        :return: this would return video in data['screen'] with shape of [t, h, w]
        """
        fs = self.sampling_rate
        times = np.arange(self._start_times[idx], self._end_times[idx], 1 / fs)
        # get all times possible
        # cut is needed
        if self.cut:
            if self.subsample:
                start = np.random.randint(0, len(times) - self.stim_duration)
                times = times[start : start + self.stim_duration]
            else:
                times = times[: self.stim_duration]

        data, _ = self._experiment.interpolate(times)

        if self.add_channel and len(data["screen"].shape) != 4:
            data["screen"] = np.expand_dims(data["screen"], axis=self.channel_pos)
        # this hack matches the shape for sensorium models
        if "responses" in data:
            data["responses"] = data["responses"].T
        return self.DataPoint(**data)


class ChunkDataset(Dataset):
    def __init__(
        self,
        root_folder: str,
        global_sampling_rate: None,
        global_chunk_size: None,
        add_behavior_as_channels: bool = False,
        replace_nans_with_means: bool = False,
        modality_config: dict = DEFAULT_MODALITY_CONFIG,
    ) -> None:
        """
        The full modality config is a nested dictionary.
        The following is an example of a modality config for a screen, responses, eye_tracker, and treadmill:

        screen:
          sampling_rate: null
          chunk_size: null
          valid_condition:
            tier: test
            stim_type: stimulus.Frame
          offset: 0
          sample_stride: 4
          include_blanks: false
          transforms:
            ToTensor:
              _target_: torchvision.transforms.ToTensor
            Normalize:
              _target_: torchvision.transforms.Normalize
              mean: 80.0
              std: 60.0
            Resize:
              _target_: torchvision.transforms.Resize
              size:
              - 144
              - 256
            CenterCrop:
              _target_: torchvision.transforms.CenterCrop
              size: 144
          interpolation: {}
        responses:
          sampling_rate: null
          chunk_size: null
          offset: 0.1
          transforms:
            standardize: true
          interpolation:
            interpolation_mode: nearest_neighbor
        eye_tracker:
          sampling_rate: null
          chunk_size: null
          offset: 0
          transforms:
            normalize: true
          interpolation:
            interpolation_mode: nearest_neighbor
        treadmill:
          sampling_rate: null
          chunk_size: null
          offset: 0
          transforms:
            normalize: true
          interpolation:
            interpolation_mode: nearest_neighbor
        """
        self.root_folder = Path(root_folder)
        self.modality_config = instantiate(modality_config)
        self.chunk_sizes, self.sampling_rates, self.chunk_s = {}, {}, {}
        for device_name in self.modality_config.keys():
            cfg = self.modality_config[device_name]
            self.chunk_sizes[device_name] = global_chunk_size or cfg.chunk_size
            self.sampling_rates[device_name] = global_sampling_rate or cfg.sampling_rate
        self.add_behavior_as_channels = add_behavior_as_channels
        self.replace_nans_with_means = replace_nans_with_means
        self.sample_stride = self.modality_config.screen.sample_stride
        self._experiment = Experiment(
            root_folder,
            modality_config,
        )
        self.device_names = self._experiment.device_names
        self.start_time, self.end_time = self._experiment.get_valid_range("screen")
        self._read_trials()
        self.initialize_statistics()
        self._screen_sample_times = np.arange(
            self.start_time, self.end_time, 1.0 / self.sampling_rates["screen"]
        )
        # iterate over the valid condition in modality_config["screen"]["valid_condition"] to get the indices of self._screen_sample_times that meet all criteria
        self._full_valid_sample_times = self.get_full_valid_sample_times()

        # the _valid_screen_times are the indices from which the starting points for the chunks will be taken
        # sampling stride is used to reduce the number of starting points by the stride
        # default of stride is 1, so all starting points are used
        self._valid_screen_times = self._full_valid_sample_times[::self.sample_stride]
        self.transforms = self.initialize_transforms()

    def _read_trials(self) -> None:
        screen = self._experiment.devices["screen"]
        self._trials = [t for t in screen.trials]
        start_idx = np.array([t.first_frame_idx for t in self._trials])
        self._start_times = screen.timestamps[start_idx]
        self._end_times = np.append(screen.timestamps[start_idx[1:]], np.inf)
        self.meta_conditions = {}
        for k in ["modality", "valid_trial"] + list(self.modality_config.screen.valid_condition.keys()):
            self.meta_conditions[k] = [t.get_meta(k) if t.get_meta(k) is not None else "blank" for t in self._trials]

    def initialize_statistics(self) -> None:
        """
        Initializes the statistics for each device based on the modality config.
        :return:
            instantiates self._statistics with the mean and std for each device
        """
        self._statistics = {}
        for device_name in self.device_names:
            self._statistics[device_name] = {}
            # If modality should be normalized, load respective statistics from file.
            if self.modality_config[device_name].transforms.get("normalization", False):
                mode = self.modality_config[device_name].transforms.normalization
                assert mode in ['standardize', 'normalize', "recompute_responses", "screen_default", "recompute_behavior"], f"Unknown mode {mode}"
                assert mode in ['standardize', 'normalize', "response_hack", "screen_hack", "behavior_hack"]
                means = np.load(self._experiment.devices[device_name].root_folder / "meta/means.npy")
                stds = np.load(self._experiment.devices[device_name].root_folder / "meta/stds.npy")
                if mode == 'standardize':
                    # If modality should only be standarized, set means to 0.
                    means = np.zeros_like(means)
                elif mode == 'recompute_responses':
                    means = np.zeros_like(means)
                    stds = np.nanstd(self._experiment.devices["responses"]._data, 0)[None, ...]
                elif mode == 'recompute_behavior':
                    means = np.nanmean(self._experiment.devices[device_name]._data, 0)[None, ...]
                    stds = np.nanstd(self._experiment.devices[device_name]._data, 0)[None, ...]
                elif mode == 'screen_default':
                    means = np.array((80))
                    stds = np.array((60))

                self._statistics[device_name]["mean"] = means.reshape(1, -1)  # (n, 1) -> (1, n) for broadcasting in __get_item__
                self._statistics[device_name]["std"] = stds.reshape(1, -1)  # same as above

    def initialize_transforms(self):
        """
        Initializes the transforms for each device based on the modality config.
        :return:
        """
        transforms = {}
        for device_name in self.device_names:
            if device_name == "screen":
                add_channel = Lambda(lambda x: torch.from_numpy(x[:, None, ...]) if len(x.shape) == 3 else torch.from_numpy(x))
                transform_list = [v for v in self.modality_config.screen.transforms.values() if isinstance(v, torch.nn.Module)]
                transform_list.insert(0, add_channel)
            else:
                transform_list = [ToTensor()]
            
            # Normalization.
            if self.modality_config[device_name].transforms.get("normalization", False):
                transform_list.append(
                    torchvision.transforms.Normalize(self._statistics[device_name]["mean"], self._statistics[device_name]["std"])
                )

            transforms[device_name] = Compose(transform_list)
        return transforms
    
        
    def get_condition_mask_from_meta_conditions(self, valid_conditions_sum_of_product: List[dict]) -> np.ndarray:
        """Creates a boolean mask for trials that satisfy any of the given condition combinations.
        
        Args:
            valid_conditions_sum_of_product: List of dictionaries, where each dictionary represents a set of
                conditions that should be satisfied together (AND). Multiple dictionaries are combined with OR.
                Example: [{'tier': 'train', 'stim_type': 'natural'}, {'tier': 'blank'}] matches trials that
                are either (train AND natural) OR blank.

        Returns:
            np.ndarray: Boolean mask indicating which trials satisfy at least one set of conditions.
        """
<<<<<<< HEAD

        all_conditions = None

        for valid_conditions_product in valid_conditions_sum_of_product:

            conditions_of_product = None

            for k, valid_condition in valid_conditions_product.items():

                trial_conditions = self.meta_conditions[k]

                condition_mask = np.array([condition == valid_condition for condition in trial_conditions])

                if conditions_of_product is None:
                    conditions_of_product = condition_mask
                else:
                    conditions_of_product &= condition_mask

            if all_conditions is None:
                all_conditions = conditions_of_product
            else:
                all_conditions |= conditions_of_product

        return all_conditions
    
    def get_screen_sample_mask_from_meta_conditions(self, satisfy_for_next: int, valid_conditions_sum_of_product: List[dict]) -> np.ndarray:
        """Creates a boolean mask indicating which screen samples satisfy the given conditions.

        Args:
            satisfy_for_next: Number of consecutive samples that must satisfy conditions
            valid_conditions_sum_of_product: List of condition dictionaries combined with OR logic,
                where conditions within each dictionary use AND logic

        Returns:
            Boolean array matching screen sample times, True where conditions are met
=======
        iterates through all stimuli, selects the ones which match the meta conditions (tiers or stimuli types) and creates a mask to select the correct times using `self._screen_sample_times` as the clock/reference times
           for example:
              if meta_conditions = {"tier": [train,train, ...], "stim_type": [type1, type2, ...]}
              and valid_condition = {"tier": train, "stim_type": type2}
           then the output would be {"tier": [True, True, ...], "stim_type": [False, True, ...]}
>>>>>>> aa3df4e3
        """

        all_conditions = self.get_condition_mask_from_meta_conditions(valid_conditions_sum_of_product)

        sample_mask = np.zeros_like(self._screen_sample_times, dtype=bool)

        valid_indices = np.where(all_conditions)[0]

        if len(valid_indices) > 0:
            starts = self._start_times[valid_indices]
            ends = self._end_times[valid_indices]

            for start, end in zip(starts, ends):
                mask = (self._screen_sample_times >= start) & (self._screen_sample_times < end)
                sample_mask |= mask

        if satisfy_for_next > 1:
            windows = np.lib.stride_tricks.sliding_window_view(sample_mask, satisfy_for_next)
            sample_mask = np.all(windows, axis=1)

        return sample_mask

    def get_full_valid_sample_times(self) -> Iterable:
        """
        Returns all valid sample times that can be used as starting points for chunks.
        A sample time is valid if:
        1. The chunk starting at this time does not extend beyond the end time
        2. All samples in the chunk satisfy the meta conditions specified in the config
           (e.g., all frames belong to the correct tier and stimulus type)

        Returns:
            Iterable: Array of valid sample times that can be used as chunk starting points
        """

        # Calculate all possible end indices
        chunk_size = self.chunk_sizes["screen"]
        n_samples = len(self._screen_sample_times) - chunk_size + 1
        possible_indices = np.arange(n_samples)
        
        # Check duration condition vectorized
        duration_mask = self._screen_sample_times[possible_indices + chunk_size - 1] < self.end_time

        # this assumes that the valid_condition is a single condition
        valid_conditions = [self.modality_config["screen"]["valid_condition"]]

        if self.modality_config["screen"]["include_blanks"]:
            additional_valid_conditions = {"tier": "blank"}  
            valid_conditions.append(additional_valid_conditions)

        sample_mask_from_meta_conditions = self.get_screen_sample_mask_from_meta_conditions(chunk_size, valid_conditions)

        final_mask = duration_mask & sample_mask_from_meta_conditions

        return self._screen_sample_times[possible_indices[final_mask]]
     

    def shuffle_valid_screen_times(self) -> None:
        """
        convenience function to randomly select new starting points for each chunk. Use this in training after each epoch.
        If the sample stride is 1, all starting points will be used and this convenience function is not needed.
        If the sample stride is larger than 1, this function will shuffle the starting points and select a subset of them.
        """
        times = self._full_valid_sample_times
        self._valid_screen_times = np.sort(np.random.choice(times, size=len(times) // self.sample_stride, replace=False))

    def __len__(self):
        return len(self._valid_screen_times)

    def __getitem__(self, idx) -> dict:
        out = {}
        s = self._valid_screen_times[idx]
        for device_name in self.device_names:
            sampling_rate = self.sampling_rates[device_name]
            chunk_size = self.chunk_sizes[device_name]
            chunk_s = chunk_size / sampling_rate

            times = np.linspace(s, s + chunk_s, chunk_size, endpoint=False)
            times = times + self.modality_config[device_name].offset
            data, _ = self._experiment.interpolate(times, device=device_name)

            if self.replace_nans_with_means:
                if np.any(np.isnan(data)):
                    data = replace_nan_with_batch_mean(data)

            out[device_name] = self.transforms[device_name](data).squeeze(0) # remove dim0 for response/eye_tracker/treadmill
            # TODO: find better convention for image, video, color, gray channels. This makes the monkey data same as mouse.
            if device_name == "screen":
                if out[device_name].shape[-1] == 3:
                    out[device_name] = out[device_name].permute(0, 3, 1, 2)

        if self.add_behavior_as_channels:
            out = add_behavior_as_channels(out)
        if self._experiment.devices["responses"].use_phase_shifts:
            phase_shifts = self._experiment.devices["responses"]._phase_shifts
            times = (times - times.min())[:, None] + phase_shifts[None, :]
        else:
            times = times - times.min()
        out["timestamps"] = torch.from_numpy(times)

        return out


from experanto.utils import add_behavior_as_channels, replace_nan_with_batch_mean
from typing import Optional, Union, List


class TargetedChunkDataset(ChunkDataset):
    def __init__(
            self,
            root_folder: str,
            global_sampling_rate: None,
            global_chunk_size: None,
            modality_config: dict = DEFAULT_MODALITY_CONFIG,
            add_behavior_as_channels: bool = False,
            replace_nans_with_means: bool = False,
            sample_times: Optional[Iterable] = None,
            history: float = 0.,
            valid_time_difference: list = [0.04, 0.160],

    ) -> None:
        """
        :param sample_times: a list of timestamps. Each timestamp will be turned into a chunk
        :param history: history in seconds of where the chunk should start
        :param valid_time_difference: the interval in seconds, relative to the timestamp of interest
        """
        super().__init__(root_folder=root_folder,
                         global_sampling_rate=global_sampling_rate,
                         global_chunk_size=global_chunk_size,
                         modality_config=modality_config,
                         add_behavior_as_channels=add_behavior_as_channels,
                         replace_nans_with_means=replace_nans_with_means,
                         )

        self._sample_times = sample_times
        self.history = history
        self.valid_time_difference = valid_time_difference
        self.target_marks = {}
        self.extended = False        

        # check if all offsets in the modality config are zero:
        for device_name in self.device_names:
            if self.modality_config[device_name].offset != 0:
                raise ValueError(f"Offset in modality config for {device_name} has to be Zero for this dataloader. ")
        
        # set the sample times for the targeted chunks
        tier = self.modality_config["screen"]["valid_condition"]["tier"]
        self._set_sample_times_for_targeted_chunks(tier, True, True)

    def __getitem__(self, idx) -> dict:
        out = {}
        if not self.extended:
            s = self._valid_screen_times[idx] # s is the start time of the sample of interest
        else:
            s = self._extended_valid_screen_times[idx]
        for device_name in self.device_names:
            sampling_rate = self.sampling_rates[device_name]
            chunk_size = self.chunk_sizes[device_name]
            chunk_s = chunk_size / sampling_rate

            times = np.linspace(s, s + chunk_s, chunk_size, endpoint=False)
            times = times - self.history
            data, _ = self._experiment.interpolate(times, device=device_name)
            if device_name == "responses":
                relative_times = times - s
                delta_min = self.valid_time_difference[0]
                delta_max = self.valid_time_difference[1]
                valid_mask = ((relative_times) >= delta_min) & ((relative_times) <= delta_max)
                valid_indices = np.where(valid_mask)[0] # these are the indices of the samples that are of interest

            if self.replace_nans_with_means:
                if np.any(np.isnan(data)):
                    data = replace_nan_with_batch_mean(data)

            out[device_name] = self.transforms[device_name](data).squeeze(
                0)  # remove dim0 for response/eye_tracker/treadmill
            # TODO: find better convention for image, video, color, gray channels. This makes the monkey data same as mouse.
            if device_name == "screen":
                if out[device_name].shape[-1] == 3:
                    out[device_name] = out[device_name].permute(0, 3, 1, 2)

        if self.add_behavior_as_channels:
            out = add_behavior_as_channels(out)
        if self._experiment.devices["responses"].use_phase_shifts:
            phase_shifts = self._experiment.devices["responses"]._phase_shifts
            times = (times - times.min())[:, None] + phase_shifts[None, :]
        else:
            times = times - times.min()
        out["timestamps"] = torch.from_numpy(times)
        out["valid_indices"] = torch.from_numpy(valid_indices)
        return out
    
    def _set_sample_times_for_targeted_chunks(
            self,
            tier: Optional[Union[str, List[str]]],
            valid_trials_only: bool = False,
            use_first_frame: bool = True
    ) -> None:
        """Sets valid sample times by filtering trials based on tier and validity.

        Args:
            tier: Trial tier(s) to include (e.g., 'train', 'test').
            valid_trials_only: If True, only includes valid trials.
            use_first_frame: If True, uses only first frame timestamp per trial, else uses all frames.
        """

        # Get all trials
        trials = np.array(self._trials)
        
        valid_conditions = [{"tier" : tier}]
        if valid_trials_only:
            valid_conditions[0]["valid_trial"] = True

        condition_mask = self.get_condition_mask_from_meta_conditions(valid_conditions)
        
        trials = trials[condition_mask]

        # Get timestamps
        timestamps = self._experiment.devices['screen'].timestamps
        
        # Extract times based on first_frame or all frames
        sample_times = []
        if use_first_frame:
            for trial in trials:
                first_frame_idx = trial.get_meta('first_frame_idx')
                if first_frame_idx is not None:
                    sample_times.append(timestamps[first_frame_idx])
        else:
            for trial in trials:
                frame_indices = trial.get_meta('frame_idx')
                if frame_indices is not None:
                    sample_times.extend(timestamps[frame_indices])
                    
        self._valid_screen_times = np.array(sample_times)

    def prepare_for_multisampling(self) -> None:

        self.extend_valid_screen_times()
        self.create_target_marks()
        self.generate_index_maps_to_target_marks()        

    def extend_valid_screen_times(self) -> None:
        """
        Extend valid screen times by generating and filtering potential times.

        This method calculates potential valid screen times by applying shifts 
        to existing valid times and filters them to match closely with the full 
        valid sample times. The result is stored in `_extended_valid_screen_times`, 
        and the `extended` flag is set to True.
        """
        T_response = 1 / self.sampling_rates['responses']
        response_chunk_duration = self.chunk_sizes['responses'] * T_response
        epsilon = T_response * 0.5
        max_shift_count = int((response_chunk_duration - self.valid_time_difference[0] - epsilon) / T_response)
        
        # Create all possible shifts for each valid screen time using broadcasting
        shifts = np.arange(max_shift_count) * T_response
        potential_times = self._valid_screen_times[:, None] - shifts[None, :]
        potential_times = potential_times.flatten()
        # Keep only times that are close to any time in full_valid_sample_times
        valid_mask = np.zeros_like(potential_times, dtype=bool)
        for full_time in self._full_valid_sample_times:
            valid_mask |= np.isclose(potential_times, full_time, atol=5e-3, rtol=0)
        
        self._extended_valid_screen_times = np.sort(potential_times[valid_mask])
        self.extended = True

    def create_target_marks(self) -> None:
        """
        Initializes and populates the target marks for each trial.

        This method filters trials based on specified tiers and validity, 
        calculates marking times within an image, and organizes target marks 
        by image ID and sub-index. Each mark contains groundtruth and prediction 
        lists for further evaluation.
        """
        target_marks = {}
        
        trials = self._trials

        # Filter by tier if specified
        if self.tier is not None:
            if isinstance(self.tier, str):
                self.tier = [self.tier]
            trials = [t for t in trials if t.get_meta('tier') in self.tier]
            
        # Filter by valid_trial if specified
        if self.valid_trials_only:
            trials = [t for t in trials if t.get_meta('valid_trial')]        

        response_sampling_duration = 1 / self.sampling_rates['responses']
        response_chunk_duration = self.chunk_sizes['responses'] * response_sampling_duration

        marking_times_in_an_image = [t for t in np.arange(0, response_chunk_duration, response_sampling_duration) if t >= self.valid_time_difference[0] and t <= self.valid_time_difference[1]]

        target_marks["marking_times_in_an_image"] = marking_times_in_an_image

        target_marks["marks"] = {}

        target_marks["trial_index_to_image_name"] = {}

        for i, trial in enumerate(trials):

            image_id = str(trial.get_meta('image_id'))


            # Find all keys with this image_id prefix and get max sub-index
            matching_keys = [k for k in target_marks["marks"].keys() if k.startswith(image_id + "_")]
            next_sub_idx = max([int(k.split("_")[-1]) for k in matching_keys]) + 1 if len(matching_keys) > 0 else 0
            target_marks["marks"][image_id + f"_{next_sub_idx}"] = [[] for _ in marking_times_in_an_image]

            target_marks["trial_index_to_image_name"][i] = image_id + f"_{next_sub_idx}"

            target_marks["marks"][image_id + f"_{next_sub_idx}"] = [{
                "groundtruth" : [],
                "predictions" : []
            } for _ in marking_times_in_an_image]

        self.target_marks = target_marks


    def generate_index_maps_to_target_marks(self) -> None:

        """
        Map each extended valid screen timestamp to the response frames that align
        with its original screen anchor points. For each extended timestamp, this
        method identifies which anchor points fall within its response window,
        then stores the indices of matching frames and their timestamps. This
        ensures consistent indexing between screen and response data when their
        sampling rates differ, facilitating the correct insertion of predictions
        and ground truth.
        """        

        response_sampling_duration = 1 / self.sampling_rates['responses']
        response_chunk_duration = self.chunk_sizes['responses'] * response_sampling_duration

        anchor_points = self._valid_screen_times
        anchor_points_right = self._valid_screen_times + self.valid_time_difference[1]
        anchor_points_left = self._valid_screen_times + self.valid_time_difference[0]

        self.target_marks["index_maps_to_target_marks"] = {}

        for index in range(len(self._extended_valid_screen_times)):

            self.target_marks["index_maps_to_target_marks"][index] = {}

            insert_screen_time = self._extended_valid_screen_times[index]
            insert_screen_time_response_end = insert_screen_time + response_chunk_duration

            response_times = np.linspace(insert_screen_time, insert_screen_time_response_end, self.chunk_sizes['responses'], endpoint=False)

            target_images_mask = anchor_points_right - insert_screen_time >= 0
            target_images_mask &= insert_screen_time_response_end - anchor_points_left >= 0

            # this is to ensure that those we are going to insert are for the original trial not for the others that also inside the response window
            # we could also get those in the response window but then due to screen sampling rate not being equal to response sampling rate, the indices actually do not match
            # Check if time differences are (approximately) integer multiples of response_sampling_duration
            time_diffs = insert_screen_time - anchor_points
            multiples = time_diffs / response_sampling_duration
            rounded_multiples = np.round(multiples)
            is_integer_multiple = np.abs(multiples - rounded_multiples) < 1e-10  # Small threshold for floating point comparison
            target_images_mask &= is_integer_multiple

            target_images_indices = np.where(target_images_mask)[0]

            target_anchor_points_left = anchor_points_left[target_images_indices]
            target_anchor_points_right = anchor_points_right[target_images_indices]

            response_times = response_times[None, :]
            target_anchor_points_left = target_anchor_points_left[:, None]
            target_anchor_points_right = target_anchor_points_right[:, None]

            temp1 = response_times - target_anchor_points_left
            temp2 = target_anchor_points_right - response_times

            target_mark_indices = temp1 >= 0
            target_mark_indices &= temp2 >= 0

            for j, target_image_index in enumerate(target_images_indices):
                corresponding_response_times = response_times[0][target_mark_indices[j]]
                self.target_marks["index_maps_to_target_marks"][index][target_image_index] = (target_mark_indices[j], corresponding_response_times)


    def insert_result_into_target_marks(self, index, logits, groundtruth):
        """
        Inserts prediction results into target marks for a given index,
        automatically determining how many slots (`num_points`) are possible
        based on the sampling rate and valid time difference. Indices for
        the `True` values in the mask are assigned accordingly.
        """
        # Compute the total number of points that fit into the valid time window
        response_duration = 1 / self.sampling_rates['responses']
        valid_time_difference = self.valid_time_difference[1] - self.valid_time_difference[0]
        num_points = int(valid_time_difference / response_duration) + 1

        for image_idx, (mask, _) in self.target_marks["index_maps_to_target_marks"][index].items():
            true_idxs = np.flatnonzero(mask)
            if not true_idxs.size:
                continue  # No True values => nothing to insert

            # Decide whether to start from 0 or from the end (num_points - number_of_trues)
            start_idx = 0 if true_idxs[0] == 0 else (num_points - len(true_idxs))
            assigned_idxs = range(start_idx, start_idx + len(true_idxs))

            image_name = self.target_marks["trial_index_to_image_name"][image_idx]
            for mask_i, assign_i in zip(true_idxs, assigned_idxs):
                self.target_marks["marks"][image_name][assign_i]["groundtruth"].append(groundtruth[mask_i])
                self.target_marks["marks"][image_name][assign_i]["predictions"].append(logits[mask_i])

    def evaluate_target_marks(self, averaged_across_images: bool = True) -> None:
        """
        Evaluates the target marks using Pearson correlation coefficient.

        Args:
            averaged_across_images (bool): If True, averages results across images 
                                           with the same ID. Defaults to True.

        This method computes the Pearson correlation for predictions against 
        groundtruth data, optionally averaging across images with the same ID. 
        It handles cases with insufficient data by skipping them.
        """
        from torchmetrics import PearsonCorrCoef

        assert len(self.target_marks["marks"]) > 0, "No target marks found"
        first_image = list(self.target_marks["marks"].keys())[0]
        assert len(self.target_marks["marks"][first_image]) > 0, "No marks found for first image"
        assert "groundtruth" in self.target_marks["marks"][first_image][0], "No groundtruth found in first mark"
        assert len(self.target_marks["marks"][first_image][0]["groundtruth"]) > 0, "Empty groundtruth found"
        num_neurons = self.target_marks["marks"][first_image][0]["groundtruth"].shape[0]

        pearson = PearsonCorrCoef(num_outputs = num_neurons)

        image_ids = []

        if averaged_across_images:
            for image_name, image_data in self.target_marks["marks"].items():
                image_ids.append(image_name.split("_")[0])
            image_ids = list(set(image_ids))
        else:
            image_ids = [image_name for image_name in self.target_marks["marks"].keys()]

        num_weird_images = 0

        num_of_marks_for_each_image = len(self.target_marks["marking_times_in_an_image"])
        
        for image_id in image_ids:

            target_image_names = [image_name for image_name in self.target_marks["marks"].keys() if image_name.startswith(image_id)]

            groundtruth_datas = [[] for _ in range(num_of_marks_for_each_image)]
            predictions_datas = [[] for _ in range(num_of_marks_for_each_image)]
            
            for target_image_name in target_image_names:


                for i in range(num_of_marks_for_each_image):

                    groundtruth_datas[i].extend(self.target_marks["marks"][target_image_name][i]["groundtruth"])
                    predictions_datas[i].extend(self.target_marks["marks"][target_image_name][i]["predictions"])


            for i in range(num_of_marks_for_each_image):
                # taking the mean across all the samples for each neuron
                groundtruth_datas[i] = np.array(groundtruth_datas[i]).mean(axis=0)
                predictions_datas[i] = np.array(predictions_datas[i]).mean(axis=0)

            groundtruth_datas = np.array(groundtruth_datas)
            predictions_datas = np.array(predictions_datas)

            if len(groundtruth_datas.shape) == 1:
                num_weird_images += 1
                continue

            groundtruth_datas = torch.tensor(groundtruth_datas)
            predictions_datas = torch.tensor(predictions_datas)

            pearson.update(predictions_datas, groundtruth_datas)

        result = pearson.compute()

        return result<|MERGE_RESOLUTION|>--- conflicted
+++ resolved
@@ -422,8 +422,6 @@
         Returns:
             np.ndarray: Boolean mask indicating which trials satisfy at least one set of conditions.
         """
-<<<<<<< HEAD
-
         all_conditions = None
 
         for valid_conditions_product in valid_conditions_sum_of_product:
@@ -458,13 +456,6 @@
 
         Returns:
             Boolean array matching screen sample times, True where conditions are met
-=======
-        iterates through all stimuli, selects the ones which match the meta conditions (tiers or stimuli types) and creates a mask to select the correct times using `self._screen_sample_times` as the clock/reference times
-           for example:
-              if meta_conditions = {"tier": [train,train, ...], "stim_type": [type1, type2, ...]}
-              and valid_condition = {"tier": train, "stim_type": type2}
-           then the output would be {"tier": [True, True, ...], "stim_type": [False, True, ...]}
->>>>>>> aa3df4e3
         """
 
         all_conditions = self.get_condition_mask_from_meta_conditions(valid_conditions_sum_of_product)
