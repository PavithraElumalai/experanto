--- conflicted
+++ resolved
@@ -3,11 +3,9 @@
 from torch.utils.data import DataLoader
 
 from .datasets import ChunkDataset
-<<<<<<< HEAD
-from .utils import MultiEpochsDataLoader, LongCycler, ShuffledLongCycler
-=======
+
 from .utils import MultiEpochsDataLoader, LongCycler, StatefulDataLoader, StatefulLongCycler
->>>>>>> df272061
+
 
 
 def get_multisession_dataloader(paths: List[str],
@@ -45,12 +43,9 @@
         dataset = ChunkDataset(path, **cfg.dataset)
         dataloaders[dataset_name] = MultiEpochsDataLoader(dataset,
                                                           **cfg.dataloader,)
-<<<<<<< HEAD
-    if shuffle_keys:
-        return ShuffledLongCycler(dataloaders, shuffle_keys=True)
-    else:
-        return LongCycler(dataloaders)
-=======
+
+
+
     return LongCycler(dataloaders)
 
 
@@ -96,5 +91,4 @@
                                                        **cfg.dataloader)
 
     # Use StatefulLongCycler
-    return StatefulLongCycler(dataloaders, seed=seed)
->>>>>>> df272061
+    return StatefulLongCycler(dataloaders, seed=seed)